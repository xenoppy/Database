#ifndef __DB_BPT_H__
#define __DB_BPT_H__
#include <stddef.h>
#include <stdio.h>
#include <stdlib.h>
#include <assert.h>

#include "./block.h"
#include "./table.h"
#include "./buffer.h"

namespace db {
class bplus_tree
{
  public:
    Table *table_;
    bplus_tree(bool force_empty = false)
        : table_(NULL)
    {}

    /*顶层操作*/
<<<<<<< HEAD
    std::pair<bool, unsigned int>
    search(void *key, size_t key_len, unsigned int *value);
    unsigned int insert(void *key, size_t key_len, unsigned int *value);
    int remove(void *key, size_t key_len);
    inline Table *get_table() { return table_; }
    inline void set_table(Table *table) { table_ = table; }
    void index_create(IndexBlock *preindex, IndexBlock &nextindex);
    void insert_to_index();
=======
    //std::pair<bool, unsigned int>
    //insert(void *key, size_t key_len, unsigned int *value);
   // int remove(void *key, size_t key_len);
    inline Table *get_table() { return table_; }
    inline void set_table(Table *table) { table_ = table; }
    /*底层操作*/
    std::pair<bool,unsigned int> index_search(void *key, size_t key_len);
>>>>>>> 9c29f137
};
} // namespace db
#endif // __DB_BPT_H__<|MERGE_RESOLUTION|>--- conflicted
+++ resolved
@@ -19,7 +19,6 @@
     {}
 
     /*顶层操作*/
-<<<<<<< HEAD
     std::pair<bool, unsigned int>
     search(void *key, size_t key_len, unsigned int *value);
     unsigned int insert(void *key, size_t key_len, unsigned int *value);
@@ -28,15 +27,8 @@
     inline void set_table(Table *table) { table_ = table; }
     void index_create(IndexBlock *preindex, IndexBlock &nextindex);
     void insert_to_index();
-=======
-    //std::pair<bool, unsigned int>
-    //insert(void *key, size_t key_len, unsigned int *value);
-   // int remove(void *key, size_t key_len);
-    inline Table *get_table() { return table_; }
-    inline void set_table(Table *table) { table_ = table; }
     /*底层操作*/
-    std::pair<bool,unsigned int> index_search(void *key, size_t key_len);
->>>>>>> 9c29f137
+    std::pair<bool, unsigned int> index_search(void *key, size_t key_len);
 };
 } // namespace db
 #endif // __DB_BPT_H__